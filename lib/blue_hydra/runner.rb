module BlueHydra
  class Runner

    attr_accessor :command,
                  :raw_queue,
                  :chunk_queue,
                  :result_queue,
                  :btmon_thread,
                  :discovery_thread,
                  :chunker_thread,
                  :parser_thread,
                  :info_scan_queue,
                  :l2ping_queue,
                  :result_thread

    if BlueHydra.config[:file]
      if BlueHydra.config[:file] =~ /\.xz$/
        @@command = "xzcat #{BlueHydra.config[:file]}"
      else
        @@command = "cat #{BlueHydra.config[:file]}"
    else
      @@command = "btmon -T -i #{BlueHydra.config[:bt_device]}"
    end
    def start(command=@@command)
      begin
        BlueHydra.logger.info("Runner starting with '#{command}' ...")
        self.command         = command
        self.raw_queue       = Queue.new
        self.chunk_queue     = Queue.new
        self.result_queue    = Queue.new
        self.info_scan_queue = Queue.new
        self.l2ping_queue    = Queue.new

        start_btmon_thread
        start_discovery_thread unless BlueHydra.config[:file]
        start_chunker_thread
        start_parser_thread
        start_result_thread

      rescue => e
        BlueHydra.logger.error("Runner master thread: #{e.message}")
        e.backtrace.each do |x|
          BlueHydra.logger.error("#{x}")
        end
      end
    end

    def stop
      BlueHydra.logger.info("Runner exiting...")
      self.raw_queue       = nil
      self.chunk_queue     = nil
      self.result_queue    = nil
      self.info_scan_queue = nil
      self.l2ping_queue    = nil

      self.btmon_thread.kill
      self.discovery_thread.kill unless BlueHydra.config[:file]
      self.chunker_thread.kill
      self.parser_thread.kill
      self.result_thread.kill
    end

    def start_btmon_thread
      BlueHydra.logger.info("Btmon thread starting")
      self.btmon_thread = Thread.new do
        begin
          spawner = BlueHydra::BtmonHandler.new(
            self.command,
            self.raw_queue
          )
        rescue => e
          BlueHydra.logger.error("Btmon thread #{e.message}")
          e.backtrace.each do |x|
            BlueHydra.logger.error("#{x}")
          end
        end
      end
    end

    def start_discovery_thread
      BlueHydra.logger.info("Discovery thread starting")
      self.discovery_thread = Thread.new do
        begin
          discovery_command = "#{File.expand_path('../../../bin/test-discovery', __FILE__)} -i #{BlueHydra.config[:bt_device]}"
          loop do
            begin

              # do a discovery
              interface_reset = BlueHydra::Command.execute3("hciconfig #{BlueHydra.config[:bt_device]} reset")
              sleep 1
              discovery_errors = BlueHydra::Command.execute3(discovery_command)[:stderr]

              if discovery_errors
                BlueHydra.logger.error("Error with test-discovery script..")
                discovery_errors.split("\n").each do |ln|
                  BlueHydra.logger.error(ln)
                end
              end

              # clear queues
              until info_scan_queue.empty? && l2ping_queue.empty?

                # clear out entire info scan queue
                until info_scan_queue.empty?
                  BlueHydra.logger.debug("Popping off info scan queue. Depth: #{ info_scan_queue.length}")
                  command = info_scan_queue.pop
                  case command[:command]
                  when :info
                    BlueHydra::Command.execute3("hcitool -i #{BlueHydra.config[:bt_device]} info #{command[:address]}")
                  when :leinfo
                    BlueHydra::Command.execute3("hcitool -i #{BlueHydra.config[:bt_device]} leinfo --random #{command[:address]}")
                  else
                    BlueHydra.logger.error("Invalid command detected... #{command.inspect}")
                  end
                end

                # run 1 l2ping a time while still checking if info scan queue
                # is empty
                unless l2ping_queue.empty?
                  command = l2ping_queue.pop
                  BlueHydra::Command.execute3("l2ping -c 3 -i #{BlueHydra.config[:bt_device]} #{command[:address]}")
                end
              end

            rescue => e
              BlueHydra.logger.error("Discovery loop crashed: #{e.message}")
              e.backtrace.each do |x|
                BlueHydra.logger.error("#{x}")
              end
              BlueHydra.logger.error("Sleeping 20s...")
              sleep 20
            end

            # sleep
            sleep 1
          end
        rescue => e
          BlueHydra.logger.error("Discovery thread #{e.message}")
          e.backtrace.each do |x|
            BlueHydra.logger.error("#{x}")
          end
        end
      end
    end

    def start_chunker_thread
      BlueHydra.logger.info("Chunker thread starting")
      self.chunker_thread = Thread.new do
        begin
          chunker = BlueHydra::Chunker.new(
            self.raw_queue,
            self.chunk_queue
          )
          chunker.chunk_it_up
        rescue => e
          BlueHydra.logger.error("Chunker thread #{e.message}")
          e.backtrace.each do |x|
            BlueHydra.logger.error("#{x}")
          end
        end
      end
    end

    def start_parser_thread
      BlueHydra.logger.info("Parser thread starting")
      self.parser_thread = Thread.new do
        begin
          while chunk = chunk_queue.pop do
            p = BlueHydra::Parser.new(chunk)
            p.parse
            result_queue.push(p.attributes)
          end
        rescue => e
          BlueHydra.logger.error("Parser thread #{e.message}")
          e.backtrace.each do |x|
            BlueHydra.logger.error("#{x}")
          end
        end
      end
    end

    def start_result_thread
      BlueHydra.logger.info("Result thread starting")
      self.result_thread = Thread.new do
        begin
          query_history = {}
          loop do

<<<<<<< HEAD
            # if their last_seen value is > 15 minutes ago and not > 1 hour ago
            #   l2ping them :  "l2ping -c 3 result[:address]"
            BlueHydra::Device.all.select{|x|
              x.last_seen < (Time.now.to_i - (60 * 15)) && x.last_seen > (Time.now.to_i - (60*60))
            }.each{|device|
              query_history[device.address] ||= {}
              if (Time.now.to_i - (15 * 60)) >= query_history[device.address][:l2ping].to_i
                #BlueHydra.logger.debug("device l2ping scan triggered")
                l2ping_queue.push({
                  command: :l2ping,
                  address: device.address
                })
                query_history[device.address][:l2ping] = Time.now.to_i
              end
            }
=======
            unless BlueHydra.config[:file]
              # if their last_seen value is > 15 minutes ago and not > 1 hour ago
              #   l2ping them :  "l2ping -c 3 result[:address]"
              BlueHydra::Device.all.select{|x|
                x.last_seen < (Time.now.to_i - (60 * 15)) && x.last_seen > (Time.now.to_i - (60*60))
              }.each{|device|
                query_history[device.address] ||= {}
                if (Time.now.to_i - (15 * 60)) >= query_history[device.address][:l2ping].to_i
                  #BlueHydra.logger.debug("device l2ping scan triggered")
                  discovery_command_queue.push({
                    command: :l2ping,
                    address: device.address
                  })
                  query_history[device.address][:l2ping] = Time.now.to_i
                end
              }
            end
>>>>>>> 279d966d

            until result_queue.empty?
              BlueHydra.logger.debug("Popping off result queue. Depth: #{ result_queue.length}")
              result = result_queue.pop
              if result[:address]
                device = BlueHydra::Device.update_or_create_from_result(result)

                query_history[device.address] ||= {}

<<<<<<< HEAD
                #BlueHydra.logger.debug("#{device.address} | le: #{device.le_mode.inspect}| classic: #{device.classic_mode.inspect} | hist: #{query_history[device.address]}")

                if device.le_mode
                  # device.le_mode - this is a le device which has not been queried for >=15m
                  #   if true, add to active_queue to "hcitool leinfo result[:address]"
                  if (Time.now.to_i - (15 * 60)) >= query_history[device.address][:le].to_i
                    #BlueHydra.logger.debug("device le scan triggered")
                    info_scan_queue.push({command: :leinfo, address: device.address})
                    query_history[device.address][:le] = Time.now.to_i
=======
                unless BlueHydra.config[:file]
                  #BlueHydra.logger.debug("#{device.address} | le: #{device.le_mode.inspect}| classic: #{device.classic_mode.inspect} | hist: #{query_history[device.address]}")

                  if device.le_mode
                    # device.le_mode - this is a le device which has not been queried for >=15m
                    #   if true, add to active_queue to "hcitool leinfo result[:address]"
                    if (Time.now.to_i - (15 * 60)) >= query_history[device.address][:le].to_i
                      #BlueHydra.logger.debug("device le scan triggered")
                      discovery_command_queue.push({command: :leinfo, address: device.address})
                      query_history[device.address][:le] = Time.now.to_i
                    end
>>>>>>> 279d966d
                  end

<<<<<<< HEAD
                if device.classic_mode
                  # device.classic_mode - this is a classic device which has not been queried for >=15m
                  #   if true, add to active_queue "hcitool info result[:address]"
                  if (Time.now.to_i - (15 * 60)) >= query_history[device.address][:classic].to_i
                    #BlueHydra.logger.debug("device classic scan triggered")
                    info_scan_queue.push({command: :info, address: device.address})
                    query_history[device.address][:classic] = Time.now.to_i
=======
                  if device.classic_mode
                    # device.classic_mode - this is a classic device which has not been queried for >=15m
                    #   if true, add to active_queue "hcitool info result[:address]"
                    if (Time.now.to_i - (15 * 60)) >= query_history[device.address][:classic].to_i
                      #BlueHydra.logger.debug("device classic scan triggered")
                      discovery_command_queue.push({command: :info, address: device.address})
                      query_history[device.address][:classic] = Time.now.to_i
                    end
>>>>>>> 279d966d
                  end
                end

              else
                BlueHydra.logger.warn("Device without address #{JSON.generate(result)}")
              end
            end

            # mark hosts as 'offline' if we haven't seen for a while
            BlueHydra::Device.all(status: "online").select{|x|
              x.last_seen < (Time.now.to_i - (60*60))
            }.each{|device|
              device.status = 'offline'
              device.save
            }

            sleep 1 unless BlueHydra.config[:file]
          end

        rescue => e
          BlueHydra.logger.error("Result thread #{e.message}")
          e.backtrace.each do |x|
            BlueHydra.logger.error("#{x}")
          end
        end
      end

    end # def

  end
end<|MERGE_RESOLUTION|>--- conflicted
+++ resolved
@@ -18,9 +18,11 @@
         @@command = "xzcat #{BlueHydra.config[:file]}"
       else
         @@command = "cat #{BlueHydra.config[:file]}"
+      end
     else
       @@command = "btmon -T -i #{BlueHydra.config[:bt_device]}"
     end
+
     def start(command=@@command)
       begin
         BlueHydra.logger.info("Runner starting with '#{command}' ...")
@@ -186,23 +188,6 @@
           query_history = {}
           loop do
 
-<<<<<<< HEAD
-            # if their last_seen value is > 15 minutes ago and not > 1 hour ago
-            #   l2ping them :  "l2ping -c 3 result[:address]"
-            BlueHydra::Device.all.select{|x|
-              x.last_seen < (Time.now.to_i - (60 * 15)) && x.last_seen > (Time.now.to_i - (60*60))
-            }.each{|device|
-              query_history[device.address] ||= {}
-              if (Time.now.to_i - (15 * 60)) >= query_history[device.address][:l2ping].to_i
-                #BlueHydra.logger.debug("device l2ping scan triggered")
-                l2ping_queue.push({
-                  command: :l2ping,
-                  address: device.address
-                })
-                query_history[device.address][:l2ping] = Time.now.to_i
-              end
-            }
-=======
             unless BlueHydra.config[:file]
               # if their last_seen value is > 15 minutes ago and not > 1 hour ago
               #   l2ping them :  "l2ping -c 3 result[:address]"
@@ -212,7 +197,7 @@
                 query_history[device.address] ||= {}
                 if (Time.now.to_i - (15 * 60)) >= query_history[device.address][:l2ping].to_i
                   #BlueHydra.logger.debug("device l2ping scan triggered")
-                  discovery_command_queue.push({
+                  l2ping_queue.push({
                     command: :l2ping,
                     address: device.address
                   })
@@ -220,7 +205,6 @@
                 end
               }
             end
->>>>>>> 279d966d
 
             until result_queue.empty?
               BlueHydra.logger.debug("Popping off result queue. Depth: #{ result_queue.length}")
@@ -230,49 +214,27 @@
 
                 query_history[device.address] ||= {}
 
-<<<<<<< HEAD
-                #BlueHydra.logger.debug("#{device.address} | le: #{device.le_mode.inspect}| classic: #{device.classic_mode.inspect} | hist: #{query_history[device.address]}")
-
-                if device.le_mode
-                  # device.le_mode - this is a le device which has not been queried for >=15m
-                  #   if true, add to active_queue to "hcitool leinfo result[:address]"
-                  if (Time.now.to_i - (15 * 60)) >= query_history[device.address][:le].to_i
-                    #BlueHydra.logger.debug("device le scan triggered")
-                    info_scan_queue.push({command: :leinfo, address: device.address})
-                    query_history[device.address][:le] = Time.now.to_i
-=======
                 unless BlueHydra.config[:file]
-                  #BlueHydra.logger.debug("#{device.address} | le: #{device.le_mode.inspect}| classic: #{device.classic_mode.inspect} | hist: #{query_history[device.address]}")
+                  # BlueHydra.logger.debug("#{device.address} | le: #{device.le_mode.inspect}| classic: #{device.classic_mode.inspect} | hist: #{query_history[device.address]}")
 
                   if device.le_mode
                     # device.le_mode - this is a le device which has not been queried for >=15m
                     #   if true, add to active_queue to "hcitool leinfo result[:address]"
                     if (Time.now.to_i - (15 * 60)) >= query_history[device.address][:le].to_i
                       #BlueHydra.logger.debug("device le scan triggered")
-                      discovery_command_queue.push({command: :leinfo, address: device.address})
+                      info_scan_queue.push({command: :leinfo, address: device.address})
                       query_history[device.address][:le] = Time.now.to_i
                     end
->>>>>>> 279d966d
                   end
 
-<<<<<<< HEAD
-                if device.classic_mode
-                  # device.classic_mode - this is a classic device which has not been queried for >=15m
-                  #   if true, add to active_queue "hcitool info result[:address]"
-                  if (Time.now.to_i - (15 * 60)) >= query_history[device.address][:classic].to_i
-                    #BlueHydra.logger.debug("device classic scan triggered")
-                    info_scan_queue.push({command: :info, address: device.address})
-                    query_history[device.address][:classic] = Time.now.to_i
-=======
                   if device.classic_mode
                     # device.classic_mode - this is a classic device which has not been queried for >=15m
                     #   if true, add to active_queue "hcitool info result[:address]"
                     if (Time.now.to_i - (15 * 60)) >= query_history[device.address][:classic].to_i
                       #BlueHydra.logger.debug("device classic scan triggered")
-                      discovery_command_queue.push({command: :info, address: device.address})
+                      info_scan_queue.push({command: :info, address: device.address})
                       query_history[device.address][:classic] = Time.now.to_i
                     end
->>>>>>> 279d966d
                   end
                 end
 
@@ -300,7 +262,6 @@
         end
       end
 
-    end # def
-
+    end
   end
 end